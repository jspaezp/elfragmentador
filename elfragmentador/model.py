import logging

try:
    from typing import Dict, List, Tuple, Optional, Union, Literal

    LiteralFalse = Literal[False]
except ImportError:
    # Python pre-3.8 compatibility
    from typing import Dict, List, Tuple, Optional, Union, NewType

    LiteralFalse = NewType("LiteralFalse", bool)

import warnings
import math
import time
from collections import namedtuple

import torch
from torch import Tensor, nn
import pytorch_lightning as pl

from argparse import _ArgumentGroup, ArgumentParser

import elfragmentador
from elfragmentador import constants
from elfragmentador import encoding_decoding
from elfragmentador.spectra import Spectrum
from elfragmentador.datamodules import TrainBatch
from elfragmentador.metrics import CosineLoss
from elfragmentador.nn_encoding import (
    ConcatenationEncoder,
    AASequenceEmbedding,
)
from elfragmentador.math_utils import MissingDataAverager
from torch.optim.adamw import AdamW
from torch.optim.lr_scheduler import (
    CosineAnnealingWarmRestarts,
    OneCycleLR,
    ReduceLROnPlateau,
)

PredictionResults = namedtuple("PredictionResults", "irt spectra")
PredictionResults.__doc__ = """Named Tuple that bundles prediction results
Parameters:
    irt (Tensor): Tensor containing normalized irt predictions
    spectra (Tensor): Tensor containing encoded predicted spectra
"""
ForwardBatch = namedtuple("ForwardBatch", "src nce mods charge")
ForwardBatch.__doc__ = """Named Tuple that bundles all tensors needed for a forward pass in the model
Parameters:
    src (Tensor): Encoded peptide sequences
    nce (Tensor): Normalized collision energy
    mods (Tensor): Modification encodings for the sequence
    charge (Tensor): Long tensor with the charges
"""


class MLP(nn.Module):
    def __init__(
        self, input_dim: int, hidden_dim: int, output_dim: int, num_layers: int
    ) -> None:
        """MLP implements a very simple multi-layer perceptron (also called FFN).

        Concatenates hidden linear layers with activations for n layers.
        This implementation uses gelu instead of relu
        (linear > gelu) * (n-1) > linear

        Based on: https://github.com/facebookresearch/detr/blob/models/detr.py#L289

        Parameters:
            input_dim (int):
                Expected dimensions for the input
            hidden_dim (int):
                Number of dimensions of the hidden layers
            output_dim (int):
                Output dimensions
            num_layers (int):
                Number of layers (total)
        """
        super().__init__()
        self.num_layers = num_layers
        h = [hidden_dim] * (num_layers - 1)
        self.layers = nn.ModuleList(
            nn.Linear(n, k) for n, k in zip([input_dim] + h, h + [output_dim])
        )

    def forward(self, x: Tensor) -> Tensor:
        """Forward pass over the network.

        Args:
          x (Tensor):

        Returns:
            Tensor

        Examples:
            >>> pl.seed_everything(42)
            42
            >>> net = MLP(1000, 512, 2, 10)
            >>> out = net.forward(torch.rand([5, 1000]))
            >>> out
            tensor([[-0.0061, -0.0219],
                    [-0.0061, -0.0219],
                    [-0.0061, -0.0220],
                    [-0.0061, -0.0220],
                    [-0.0061, -0.0219]], grad_fn=<AddmmBackward>)
            >>> out.shape
            torch.Size([5, 2])
        """
        for i, layer in enumerate(self.layers):
            x = (
                torch.nn.functional.gelu(layer(x))
                if i < self.num_layers - 1
                else layer(x)
            )
        return x


class _IRTDecoder(nn.TransformerDecoderLayer):
    def __init__(
        self, d_model, nhead, dim_feedforward=2048, dropout=0.1, activation="gelu"
    ):
        super().__init__(
            d_model,
            nhead,
            dim_feedforward=dim_feedforward,
            dropout=dropout,
            activation=activation,
        )
        self.targets = nn.Embedding(1, d_model)
        self.out_mlp = MLP(
            input_dim=d_model, hidden_dim=d_model, output_dim=1, num_layers=3
        )

    def forward(self, src, memory_key_padding_mask=None):
<<<<<<< HEAD
        # TODO add static sizing
=======
        # SNE, 1NE
>>>>>>> 5b4a6987
        decoder_target = self.targets(
            torch.zeros([1, src.size(1)], dtype=torch.long, device=src.device)
        )
        out = super().forward(
            memory=src,
            tgt=decoder_target,
            memory_key_padding_mask=memory_key_padding_mask,
        )
        out = self.out_mlp(out)
        return out


class _PeptideTransformerEncoder(torch.nn.Module):
    def __init__(
        self, ninp: int, dropout: float, nhead: int, nhid: int, layers: int
    ) -> None:
        super().__init__()

        # Aminoacid embedding
        self.aa_encoder = AASequenceEmbedding(ninp=ninp, position_ratio=0.1)

        # Transformer encoder sections
        encoder_layers = nn.TransformerEncoderLayer(
            d_model=ninp,
            nhead=nhead,
            dim_feedforward=nhid,
            dropout=dropout,
            activation="gelu",
        )
        self.transformer_encoder = nn.TransformerEncoder(encoder_layers, layers)

    def forward(self, src: Tensor, mods: Tensor, debug: bool = False) -> Tensor:
        # If a BoolTensor is provided, positions with True are not allowed
        # to attend while False values will be unchanged <- form the pytorch docs

        # [1,1,0]
        # bool [True, True, False]
        # ~    [False, False, True]
        # [Attend, Attend, Dont Attend]
        # trans_encoder_mask = ~ src.bool()

        trans_encoder_mask = torch.zeros_like(src, dtype=torch.float)
        trans_encoder_mask = trans_encoder_mask.masked_fill(
            src <= 0, float("-inf")
        ).masked_fill(src > 0, float(0.0))

        if debug:
            logging.debug(f"PTE: Shape of mask {trans_encoder_mask.shape}")

        src = self.aa_encoder.forward(src=src, mods=mods, debug=debug)
        if debug:
            logging.debug(f"PTE: Shape after AASequence encoder {src.shape}")

        trans_encoder_output = self.transformer_encoder.forward(
            src, src_key_padding_mask=trans_encoder_mask
        )
        if debug:
            logging.debug(
                f"PTE: Shape after trans encoder {trans_encoder_output.shape}"
            )

        return trans_encoder_output, trans_encoder_mask


class _PeptideTransformerDecoder(torch.nn.Module):
    def __init__(
        self,
        ninp: int,
        nhead: int,
        nhid: int,
        layers: int,
        dropout: float,
        charge_dims_pct: float = 0.05,
        nce_dims_pct: float = 0.05,
    ) -> None:
        super().__init__()
        logging.info(
            f"Creating TransformerDecoder nhid={nhid}, ninp={ninp} nhead={nhead} layers={layers}"
        )
        charge_dims = math.ceil(ninp * charge_dims_pct)
        nce_dims = math.ceil(ninp * nce_dims_pct)
        n_embeds = ninp - (charge_dims + nce_dims)

        decoder_layer = nn.TransformerDecoderLayer(
            d_model=ninp,
            nhead=nhead,
            dim_feedforward=nhid,
            dropout=dropout,
            activation="gelu",
        )
        self.trans_decoder = nn.TransformerDecoder(decoder_layer, num_layers=layers)
        self.peak_decoder = MLP(ninp, ninp, output_dim=1, num_layers=3)

        logging.info(
            f"Creating embedding for spectra of length {constants.NUM_FRAG_EMBEDINGS}"
        )
        self.trans_decoder_embedding = nn.Embedding(
            constants.NUM_FRAG_EMBEDINGS, n_embeds
        )
        self.charge_encoder = ConcatenationEncoder(
            dims_add=charge_dims, dropout=dropout, max_val=10.0
        )
        self.nce_encoder = ConcatenationEncoder(
            dims_add=nce_dims, dropout=dropout, max_val=100.0
        )

    def init_weights(self):
        """ """
        initrange = 0.1
        nn.init.uniform_(self.trans_decoder_embedding.weight, -initrange, initrange)

    def forward(
        self,
        src: Tensor,
        charge: Tensor,
        nce: Tensor,
        memory_mask: Tensor,
        debug: bool = False,
    ) -> Tensor:
        trans_decoder_tgt = self.trans_decoder_embedding.weight.unsqueeze(1)
        trans_decoder_tgt = trans_decoder_tgt.repeat(1, charge.size(0), 1)
        trans_decoder_tgt = self.charge_encoder(trans_decoder_tgt, charge, debug=debug)
        trans_decoder_tgt = self.nce_encoder(trans_decoder_tgt, nce)
        if debug:
            logging.debug(f"PTD: Shape of query embedding {trans_decoder_tgt.shape}")

        spectra_output = self.trans_decoder.forward(
            memory=src, tgt=trans_decoder_tgt, memory_key_padding_mask=memory_mask
        )
        if debug:
            logging.debug(f"PTD: Shape of the output spectra {spectra_output.shape}")

        spectra_output = self.peak_decoder(spectra_output)
        if debug:
            logging.debug(f"PTD: Shape of the MLP spectra {spectra_output.shape}")

        spectra_output = spectra_output.squeeze(-1).permute(1, 0)
        if debug:
            logging.debug(f"PTD: Shape of the permuted spectra {spectra_output.shape}")

        if self.training:
            spectra_output = nn.functional.leaky_relu(spectra_output)
        else:
            spectra_output = nn.functional.relu(spectra_output)

        return spectra_output


_model_sections = [
    "TransEncoder",
    "TransDecoder",
    "AAEmbedding",
    "MODEmbedding",
    "FragmentEmbedding",
    "FragmentFFN",
    "RTFFN",
]


class PepTransformerModel(pl.LightningModule):
    """PepTransformerModel Predicts retention times and HCD spectra from peptides."""

    accepted_schedulers = ["plateau", "cosine", "onecycle"]
    model_sections = _model_sections
    __version__ = elfragmentador.__version__

    def __init__(
        self,
        num_decoder_layers: int = 6,
        num_encoder_layers: int = 6,
        nhid: int = 2024,
        ninp: int = 516,
        nhead: int = 4,
        dropout: float = 0.1,
        lr: float = 1e-4,
        scheduler: str = "plateau",
        lr_ratio: Union[float, int] = 200,
        steps_per_epoch: None = None,
        loss_ratio: float = 5,
        trainable_sections: List[str] = _model_sections,
        *args,
        **kwargs,
    ) -> None:
        """__init__ Instantiates the class.

        Generates a new instance of the PepTransformerModel

        Parameters:
            num_decoder_layers : int, optional
                Number of layers in the transformer decoder, by default 6
            num_encoder_layers : int, optional
                Number of laters in the transformer encoder, by default 6
            nhid : int, optional
                Number of dimensions used in the feedforward networks inside
                the transformer encoder and decoders, by default 2024
            ninp : int, optional
                Number of features to pass to the transformer encoder.
                The embedding transforms the input to this input, by default 516
            nhead : int, optional
                Number of multi-attention heads in the transformer, by default 4
            dropout : float, optional
                dropout, by default 0.1
            lr : float, optional
                Learning rate, by default 1e-4
            scheduler : str, optional
                What scheduler to use, check the available ones with
                `PepTransformerModel.accepted_schedulers`, by default "plateau"
            lr_ratio : Union[float, int], optional
                For cosine annealing:
                Ratio of the initial learning rate to use with cosine annealing for
                instance a lr or 1 and a ratio of 10 would have a minimum learning
                rate of 0.1.

                For onecycle:
                Ratio of the initial lr and and maximum one,
                for instance if lr is 0.1 and ratio is 10, the max learn rate
                would be 1.0.

                by default 200
            steps_per_epoch : None, optional
                expected number of steps per epoch, used internally to calculate
                learning rates when using the oncecycle scheduler, by default None
            loss_ratio: float, optional
                The ratio of the spectrum to retention time loss to use when adding
                before passing to the optimizer. Higher values mean more weight to
                spectra with respect to the retention time. By default 5
        """
        super().__init__()
        self.save_hyperparameters()

        # Peptide encoder
        self.encoder = _PeptideTransformerEncoder(
            ninp=ninp,
            dropout=dropout,
            nhead=nhead,
            nhid=nhid,
            layers=num_encoder_layers,
        )

        # Peptide decoder
        self.decoder = _PeptideTransformerDecoder(
            ninp=ninp,
            nhead=nhead,
            nhid=nhid,
            layers=num_decoder_layers,
            dropout=dropout,
        )

        # On this implementation, the rt predictor is a simple MLP
        # that combines the features from the transformer encoder

        self.rt_decoder = _IRTDecoder(
            d_model=ninp,
            nhead=2,
            dim_feedforward=nhid,
            dropout=dropout,
            activation="gelu",
        )

        # Training related things
        self.mse_loss = nn.MSELoss()
        self.angle_loss = CosineLoss(dim=1, eps=1e-4)
        self.lr = lr

        assert (
            scheduler in self.accepted_schedulers
        ), f"Passed scheduler '{scheduler} is not one of {self.accepted_schedulers}"
        self.scheduler = scheduler
        self.lr_ratio = lr_ratio
        self.steps_per_epoch = steps_per_epoch
        self.loss_ratio = loss_ratio

        self.model_sections = {
            "TransEncoder": self.encoder.transformer_encoder,
            "TransDecoder": self.decoder.trans_decoder,
            "AAEmbedding": self.encoder.aa_encoder.aa_encoder,
            "MODEmbedding": self.encoder.aa_encoder.mod_encoder,
            "FragmentEmbedding": self.decoder.trans_decoder_embedding,
            "FragmentFFN": self.decoder.peak_decoder,
            "RTFFN": self.rt_decoder,
        }

        self.make_trainable_sections(trainable_sections)
        self.irt_metric = MissingDataAverager()
        self.loss_metric = MissingDataAverager()
        self.spectra_metric = MissingDataAverager()

    def forward(
        self,
        src: Tensor,
        nce: Tensor,
        mods: Optional[Tensor] = None,
        charge: Optional[Tensor] = None,
        debug: bool = False,
    ) -> PredictionResults:
        """Forward Generate predictions.

        Privides the function for the forward pass to the model.

        Parameters:
            src (Tensor): Encoded pepide sequence [B, L] (view details)
            nce (Tensor): float Tensor with the charges [B, 1]
            mods (Optional[Tensor]): Encoded modification sequence [B, L], by default None
            charge (Optional[Tensor]): long Tensor with the charges [B, 1], by default None
            debug (bool):
                When set, it will log (a lot) of the shapes of the intermediate
                tensors inside the model. By default False

        Details:
            src:
                The peptide is encoded as integers for the aminoacid.
                "AAA" encoded for a max length of 5 would be
                torch.Tensor([ 1,  1,  1,  0,  0]).long()
            nce:
                Normalized collision energy to use during the prediction.
            charge:
                A tensor corresponding to the charges of each of the
                peptide precursors (long)
            mods:
                Modifications encoded as integers

        """
        if debug:
            logging.debug(
                f"PT: Shape of inputs src={src.shape},"
                f" mods={mods.shape if mods is not None else None},"
                f" nce={nce.shape}"
                f" charge={charge.shape}"
            )

        trans_encoder_output, mem_mask = self.encoder.forward(
            src=src, mods=mods, debug=debug
        )
        rt_output = self.rt_decoder.forward(
            trans_encoder_output, memory_key_padding_mask=mem_mask
        )
        if debug:
            logging.debug(f"PT: Shape after RT decoder {rt_output.shape}")

        rt_output = rt_output.mean(dim=0)
        if debug:
            logging.debug(f"PT: Shape of RT output {rt_output.shape}")

        spectra_output = self.decoder.forward(
            src=trans_encoder_output,
            charge=charge,
            nce=nce,
            debug=debug,
            memory_mask=mem_mask,
        )

        if debug:
            logging.debug(
                f"PT: Final Outputs of shapes {rt_output.shape}, {spectra_output.shape}"
            )

        return PredictionResults(rt_output, spectra_output)

    def batch_forward(
        self, inputs: TrainBatch, debug: bool = False
    ) -> PredictionResults:
        """batch_forward Forward function that takes a `TrainBatch` as an input.

        This function is a wrapper around forward but takes a named tuple as an
        input instead of the positional/keword arguments.

        Args:
          inputs (TrainBatch):
            Named tuple (check the documentation of that object for which names)
          debug (bool):
            When set, it will log (a lot) of the shapes of the intermediate tensors
            inside the model. By default False

        Returns:
            PredictionResults
        """

        def unsqueeze_if_needed(x: Tensor, dims: int):
            """
            Args:
              x:
              dims: needed dimensions

            Returns:
                Tensor

            """
            if len(x.shape) != dims:
                if debug:
                    logging.debug(f"PT: Unsqueezing tensor of shape {x.shape}")
                x = x.unsqueeze(0)
            else:
                if debug:
                    logging.debug(f"PT: Skipping Unsqueezing tensor of shape {x.shape}")
            return x

        if isinstance(inputs, list):
            inputs = TrainBatch(*inputs)

        out = self.forward(
            src=unsqueeze_if_needed(inputs.encoded_sequence, 2),
            mods=unsqueeze_if_needed(inputs.encoded_mods, 2),
            nce=unsqueeze_if_needed(inputs.nce, 2),
            charge=unsqueeze_if_needed(inputs.charge, 2),
            debug=debug,
        )
        return out

    @staticmethod
    def torch_batch_from_seq(
        seq: str, nce: float, charge: int, enforce_length=True, pad_zeros=True
    ):
        """Generate an input batch for the model from a sequence string.

        Parameters:
          seq (str): String describing the sequence to be predicted, e. "PEPT[PHOSOHO]IDEPINK"
          nce (float): Collision energy to use for the prediction, e. 27.0
          charge (int): Charge of the precursor to use for the prediction, e. 3

        Returns:
            ForwardBatch: Named tuple with the tensors to use as a forward batch

        Examples:
            >>> PepTransformerModel.torch_batch_from_seq("PEPTIDEPINK", 27.0, 3)
            ForwardBatch(src=tensor([[23, 13,  4, 13, 17,  ...]]), nce=tensor([[27.]]), mods=tensor([[0, ... 0]]), charge=tensor([[3]]))
        """
        encoded_seq, encoded_mods = encoding_decoding.encode_mod_seq(
            seq, enforce_length=enforce_length, pad_zeros=pad_zeros
        )

        src = torch.Tensor(encoded_seq).unsqueeze(0).long()
        mods = torch.Tensor(encoded_mods).unsqueeze(0).long()
        in_charge = torch.Tensor([charge]).unsqueeze(0).long()
        in_nce = torch.Tensor([nce]).unsqueeze(0).float()

        # This is a named tuple
        out = ForwardBatch(src=src, nce=in_nce, mods=mods, charge=in_charge)
        return out

    def to_torchscript(self):
        """ """
        _fake_input_data_torchscript = self.torch_batch_from_seq(
            seq="MYM[OXIDATION]DIFIEDPEPTYDE", charge=3, nce=27.0
        )

        bkp_1 = self.decoder.nce_encoder.static_size
        self.decoder.nce_encoder.static_size = constants.NUM_FRAG_EMBEDINGS

        bkp_2 = self.decoder.charge_encoder.static_size
        self.decoder.charge_encoder.static_size = constants.NUM_FRAG_EMBEDINGS

        script = super().to_torchscript(
            example_inputs=_fake_input_data_torchscript, method="trace"
        )

        self.decoder.nce_encoder.static_size = bkp_1
        self.decoder.charge_encoder.static_size = bkp_2

        return script

    def predict_from_seq(
        self,
        seq: str,
        charge: int,
        nce: float,
        as_spectrum=False,
        enforce_length=True,
        debug: bool = False,
    ) -> Union[PredictionResults, Spectrum]:
        """predict_from_seq Predicts spectra from a sequence as a string.
        
        Utility method that gets a sequence as a string, encodes it internally
        to the correct input form and outputs the predicted spectra.
        
        Note that the spectra is not decoded as an output, please check
        `elfragmentador.encoding_decoding.decode_fragment_tensor` for the
        decoding.
        
        The irt is scaled by 100 and is in the Biognosys scale.
        
        TODO: consider if the output should be decoded ...
        
        Parameters:
            seq (str): 
                Sequence to use for prediction, supports modifications in the form
                of S[PHOSPHO], S[+80] and T[181]
            charge (int): 
                Precursor charge to be assumed during the fragmentation
            nce (float):
                Normalized collision energy to use during the prediction
            as_spectrum (bool, optional):
                Wether to return a Spectrum object instead of the raw tensor predictions
                (Default value = False)
            debug (bool, optional):
                When set, it will write to logging at a debug level (a lot) of the shapes
                of the intermediate tensors inside the model. By default False
        
        Returns:
          PredictionResults: A named tuple with two named results; irt and spectra
          Spectrum: A spectrum object with the predicted spectrum
        
        Examples:
            >>> pl.seed_everything(42)
            42
            >>> my_model = PepTransformerModel() # Or load the model from a checkpoint
            >>> _ = my_model.eval()
            >>> my_model.predict_from_seq("MYPEPT[PHOSPHO]IDEK", 3, 27)
            PredictionResults(irt=tensor([...], grad_fn=<SqueezeBackward1>), \
            spectra=tensor([...], grad_fn=<SqueezeBackward1>))
            >>> out = my_model.predict_from_seq("MYPEPT[PHOSPHO]IDEK", 3, 27, as_spectrum=True)
            >>> type(out)
            <class 'elfragmentador.spectra.Spectrum'>
            >>> # my_model.predict_from_seq("MYPEPT[PHOSPHO]IDEK", 3, 27, debug=True)
        """

        in_batch = self.torch_batch_from_seq(
            seq, nce, charge, enforce_length=enforce_length
        )

        if debug:
            logging.debug(
                f">>PT: PEPTIDE INPUT Shape of peptide"
                f" inputs {in_batch.src.shape}, {in_batch.charge.shape}"
            )

        # TODO consider if adding GPU inference
        out = self.forward(debug=debug, **in_batch._asdict())
        out = PredictionResults(*[x.squeeze(0) for x in out])
        logging.debug(out)

        # rt should be in seconds for spectrast ...
        # irt should be non-dimensional
        if as_spectrum:

            out = Spectrum.from_tensors(
                sequence_tensor=in_batch.src.squeeze().numpy(),
                fragment_tensor=out.spectra / out.spectra.max(),
                mod_tensor=in_batch.mods.squeeze().numpy(),
                charge=charge,
                nce=nce,
                rt=float(out.irt) * 100 * 60,
                irt=float(out.irt) * 100,
            )

        return out

    @staticmethod
    def add_model_specific_args(parser: _ArgumentGroup) -> _ArgumentGroup:
        """add_model_specific_args Adds arguments to a parser.

        It is used to add the command line arguments for the training/generation
        of the model.

        Args:
            parser (_ArgumentGroup):
                An argparser parser (anything that has the `.add_argument` method) to
                which the arguments will be added

        Returns:
            _ArgumentGroup, the same parser with the added arguments

        """
        parser.add_argument(
            "--num_queries",
            default=150,
            type=int,
            help="Expected encoding length of the spectra",
        )
        parser.add_argument(
            "--num_decoder_layers",
            default=6,
            type=int,
            help="Number of sub-encoder-layers in the encoder",
        )
        parser.add_argument(
            "--num_encoder_layers",
            default=6,
            type=int,
            help="Number of sub-encoder-layers in the decoder",
        )
        parser.add_argument(
            "--nhid",
            default=1024,
            type=int,
            help="Dimension of the feedforward networks",
        )
        parser.add_argument(
            "--ninp",
            default=516,
            type=int,
            help="Number of input features to the transformer encoder",
        )
        parser.add_argument(
            "--nhead", default=12, type=int, help="Number of attention heads"
        )
        parser.add_argument("--dropout", default=0.1, type=float)
        parser.add_argument("--lr", default=1e-4, type=float)
        parser.add_argument(
            "--scheduler",
            default="plateau",
            type=str,
            help=(
                "Scheduler to use during training, "
                f"either of {PepTransformerModel.accepted_schedulers}"
            ),
        )
        parser.add_argument(
            "--lr_ratio",
            default=200.0,
            type=float,
            help=(
                "For cosine annealing: "
                "Ratio of the initial learning rate to use with cosine annealing"
                " for instance a lr or 1 and a ratio of 10 would have a minimum"
                " learning rate of 0.1\n"
                "For onecycle: "
                "Ratio of the initial lr and and maximum one, "
                "for instance if lr is 0.1 and ratio is 10, the max learn rate"
                "would be 1.0"
            ),
        )
        parser.add_argument(
            "--loss_ratio",
            default=5.0,
            type=float,
            help=(
                "Ratio between the retention time and the spectrum loss"
                " (higher values mean more weight to the spectra loss"
                " with respect to the retention time loss)"
            ),
        )
        parser.add_argument(
            "--trainable_secions",
            nargs="+",
            type=str,
            default=PepTransformerModel.model_sections,
            help=(
                f"Sections of the model to train, "
                f"can be any subset of {PepTransformerModel.model_sections}"
            ),
        )

        return parser

    def make_trainable_sections(self, sections: List[str] = _model_sections) -> None:
        """Makes sections of the model trainable

        It freezes the whole model and makes the specified sections trainable

        Args:
            sections (List[str]):
                A list containing the model sections that should be set as trainable
        """

        def set_grad_section(model_section, trainable=True):
            """Freezes or unfreezes a model section

            Args:
              model_section:
              trainable: (Default value = True)

            Returns:

            """
            for param in model_section.parameters():
                param.requires_grad = trainable

        logging.warning("Freezing the model")
        set_grad_section(self, trainable=False)

        for section in sections:
            logging.warning(f"Unfreezing {section}")
            set_grad_section(self.model_sections[section], trainable=True)

    def configure_optimizers(
        self,
    ) -> Union[
        Tuple[List[AdamW], List[Dict[str, Union[ReduceLROnPlateau, str]]]],
        Tuple[List[AdamW], List[Dict[str, Union[CosineAnnealingWarmRestarts, str]]]],
        Tuple[List[AdamW], List[Dict[str, Union[OneCycleLR, str]]]],
    ]:
        """configure_optimizers COnfigures the optimizers for training.

        It is internally used by pytorch_lightning during training, so far I
        implemented 3 options (set when making the module).

        OneCycleLR seems to give the best results overall in the least amount
        of time. The only tradeoff that I see is that resuming training does
        not seem to be really easy.

        Check the pytorch_lightning documentation to see how this is used in the
        training loop

        Returns:
          Two lists, one containing the optimizer and another contining the scheduler.

        """
        opt = torch.optim.AdamW(
            filter(lambda p: p.requires_grad, self.parameters()), lr=self.lr
        )

        if self.scheduler == "plateau":
            scheduler_dict = {
                "scheduler": torch.optim.lr_scheduler.ReduceLROnPlateau(
                    opt, mode="min", factor=0.5, patience=2, verbose=True
                ),
                "interval": "epoch",
                "monitor": "val_l",
            }
        elif self.scheduler == "cosine":
            assert self.lr_ratio > 1
            scheduler_dict = {
                "scheduler": torch.optim.lr_scheduler.CosineAnnealingWarmRestarts(
                    opt,
                    T_0=1,
                    T_mult=2,
                    eta_min=self.lr / self.lr_ratio,
                    last_epoch=-1,
                    verbose=False,
                ),
                "interval": "step",
            }
        elif self.scheduler == "onecycle":
            assert self.steps_per_epoch is not None, "Please set steps_per_epoch"
            if self.trainer.max_epochs == 1000:
                warnings.warn("Max epochs was 1000, make sure you want this")
            if self.lr_ratio > 20:
                warnings.warn(
                    f"Provided LR ratio '{self.lr_ratio}' seems a lil high,"
                    " make sure you want that for the OneCycleLR scheduler"
                )
                time.sleep(3)  # just so the user has time to see the message...
            max_lr = self.lr * self.lr_ratio
            logging.info(
                f">> Scheduler setup: max_lr {max_lr}, "
                f"Max Epochs: {self.trainer.max_epochs}, "
                f"Steps per epoch: {self.steps_per_epoch}, "
                f"Accumulate Batches {self.trainer.accumulate_grad_batches}"
            )
            spe = self.steps_per_epoch // self.trainer.accumulate_grad_batches
            scheduler_dict = {
                "scheduler": torch.optim.lr_scheduler.OneCycleLR(
                    opt,
                    max_lr,
                    epochs=self.trainer.max_epochs,
                    steps_per_epoch=spe,
                ),
                "interval": "step",
            }

        else:
            raise ValueError(
                "Scheduler should be one of 'plateau' or 'cosine', passed: ",
                self.scheduler,
            )
        # TODO check if using different optimizers for different parts of the
        # model would work better
        logging.info(f"\n\n>>> Setting up schedulers:\n\n{scheduler_dict}")

        return [opt], [scheduler_dict]

    def _step(self, batch: TrainBatch, batch_idx: int) -> Dict[str, Tensor]:
        """Run main functionality during training an testing steps.

        Internally used in training and evaluation steps during the training
        loop in pytorch_lightning.

        Does inference, loss calculation, handling of missing values ...
        """

        if isinstance(batch, list):
            batch = TrainBatch(*batch)

        yhat_irt, yhat_spectra = self.batch_forward(batch)
        yhat_irt = yhat_irt[~batch.norm_irt.isnan()]
        norm_irt = batch.norm_irt[~batch.norm_irt.isnan()]

        loss_irt = self.mse_loss(yhat_irt, norm_irt.float())
        loss_spectra = self.angle_loss(yhat_spectra, batch.encoded_spectra).mean()

        if len(norm_irt.data) == 0:
            total_loss = loss_spectra
        else:
            total_loss = loss_irt + loss_spectra * self.loss_ratio
            total_loss = total_loss / (self.loss_ratio + 1)

        out = {
            "l": total_loss,
            "irt_l": loss_irt,
            "spec_l": loss_spectra,
        }

        assert not torch.isnan(total_loss), logging.error(
            f"Fail at... \n Loss: {total_loss},\n"
            f"\n loss_irt: {loss_irt}\n"
            f"\n loss_spectra: {loss_spectra}\n"
            f"\n yhat_spec: {yhat_spectra},\n"
            f"\n y_spec: {batch.encoded_spectra}\n"
            f"\n y_irt: {norm_irt}, {len(norm_irt.data)}"
        )

        return out

    def training_step(
        self, batch: TrainBatch, batch_idx: Optional[int] = None
    ) -> Dict[str, Tensor]:
        """See pytorch_lightning documentation."""
        step_out = self._step(batch, batch_idx=batch_idx)
        log_dict = {"train_" + k: v for k, v in step_out.items()}
        log_dict.update({"LR": self.trainer.optimizers[0].param_groups[0]["lr"]})

        self.log_dict(
            log_dict,
            prog_bar=True,
            # reduce_fx=nanmean,
        )

        return {"loss": step_out["l"]}

    def validation_step(
        self, batch: TrainBatch, batch_idx: Optional[int] = None
    ) -> None:
        """See pytorch_lightning documentation."""
        step_out = self._step(batch, batch_idx=batch_idx)

        self.irt_metric.update(step_out["irt_l"])
        self.loss_metric.update(step_out["l"])
        self.spectra_metric.update(step_out["spec_l"])

    def validation_epoch_end(self, outputs) -> None:
        """See pytorch lightning documentation """
        log_dict = {
            "val_irt_l": self.irt_metric.compute(),
            "val_l": self.loss_metric.compute(),
            "val_spec_l": self.spectra_metric.compute(),
        }

        self.log_dict(
            log_dict,
            prog_bar=True,
        )

        self.irt_metric.reset()
        self.loss_metric.reset()
        self.spectra_metric.reset()

        return super().validation_epoch_end(outputs)<|MERGE_RESOLUTION|>--- conflicted
+++ resolved
@@ -133,11 +133,8 @@
         )
 
     def forward(self, src, memory_key_padding_mask=None):
-<<<<<<< HEAD
         # TODO add static sizing
-=======
         # SNE, 1NE
->>>>>>> 5b4a6987
         decoder_target = self.targets(
             torch.zeros([1, src.size(1)], dtype=torch.long, device=src.device)
         )
