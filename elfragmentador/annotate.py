"""
> Greatly inspired/copied from:
> https://github.com/kusterlab/prosit/blob/master/prosit
> And released under an Apache 2.0 license
"""

import collections
from collections import OrderedDict, defaultdict
from typing import Callable, Dict, List, Tuple, Union, Iterator
import warnings

import numpy
from numpy import bool_, float64, ndarray

from elfragmentador import constants, encoding_decoding


def _solve_alias(x: str) -> str:
    """
    _solve_alias Gets the cannnonical form of an aminoacid

    Args:
        x (str): An aminoacid (possibly modified) to be queried

    Returns:
        str: Solved alias

    Examples:
        >>> _solve_alias("M(ox)")
        'M[OXIDATION]'
        >>> _solve_alias("M[+16]")
        'M[OXIDATION]'
        >>> _solve_alias("C[+57]")
        'C'
    """
    try:
        x = x if len(x) == 1 else x[:1] + f"[{constants.MOD_PEPTIDE_ALIASES[x]}]"
<<<<<<< HEAD
    except KeyError as e:
        if len(x) > 1 and x[1] == "[" and x[2] in "1234567890":
            x = x[:1] + f"[{constants.MOD_PEPTIDE_ALIASES[x.replace('[', '[+')]}]"
        elif len(x) == 3:
            pass
        else:
            raise KeyError(e)
=======
    except KeyError:
        x = x[:1] + f"[{constants.MOD_PEPTIDE_ALIASES[x.replace('[', '[+')]}]"
>>>>>>> 5b4a6987

    x = x if len(x) != 3 else x[:1]  # Takes care of C[]

    return x


def peptide_parser(p: str, solve_aliases: bool = False) -> Iterator[str]:
    """
    peptide_parser Parses peptides in a string to an iterable

    Args:
        p (str):
            Peptide sequence in a single string
        solve_aliases (bool, optional):
            Wether to solve aliases for modifications. Defaults to False.

    Raises:
        ValueError: Raises an error when the sequence cannot be correcly
            parsed (starts with a special chatacter for instance)

    Yields:
        Iterator[str]: Every element in the peptide sequence

    Examples:
        >>> list(peptide_parser("AAACC"))
        ['n', 'A', 'A', 'A', 'C', 'C', 'c']
        >>> list(peptide_parser("AAAM(ox)CC"))
        ['n', 'A', 'A', 'A', 'M(ox)', 'C', 'C', 'c']
        >>> list(peptide_parser("AAAM[+16]CC"))
        ['n', 'A', 'A', 'A', 'M[+16]', 'C', 'C', 'c']
        >>> list(peptide_parser("K.AAAM[+16]CC.K"))
        ['n', 'A', 'A', 'A', 'M[+16]', 'C', 'C', 'c']
    """

    ANNOTATIONS = "[](){}"

    # This fixes a bug where passing a list would yield the incorrect results
    p = "".join(p)

    if p[1] == "." and p[-2] == ".":
        p = p[2:-2]

    if p[0] in ANNOTATIONS:
        raise ValueError(f"sequence starts with '{p[0]}'")
    n = len(p)
    i = 0

    # Yield n terminus if its not explicit in the sequence
    if p[0] != "n":
        yield "n"

    while i < n:
        if p[i] == "_":
            i += 1
            continue
        elif i + 1 < n and p[i + 1] in ANNOTATIONS:
            p_ = p[i + 2 :]
            annots = [x for x in ANNOTATIONS if x in p_]
            nexts = []
            for an in annots:
                nexts.append(p_.index(an))
            j = min(nexts)
            offset = i + j + 3
            out = p[i:offset]
            try:
                yield_value = _solve_alias(out) if solve_aliases else out
            except KeyError as e:
                raise ValueError(f"Unable to Solve alias for {out}, in peptide {p}")

            i = offset
        else:
            yield_value = p[i]
            i += 1

        yield yield_value

    # Yield c terminus if its not explicit in the sequence
    if yield_value != "c":
        yield "c"


def mass_diff_encode_seq(seq: str) -> str:
    """
    Solve peptide string so modifications are expressed as mass
    difference without the +

    "T[+80]" > "T[80]"

    Args:
       seq (str): Sequence to convert

    Returns:
       str, Sequence with solved aliases

    """
    iter = peptide_parser(seq, solve_aliases=True)
    iter = encoding_decoding.clip_explicit_terminus(list(iter))
    # For some reason skyline detects T[80] but not T[+80] ...
    # And does not detect T[181] as a valid mod ...
    out = "".join([constants.MASS_DIFF_ALIASES_I[x].replace("+", "") for x in iter])
    return out


def canonicalize_seq(seq: str, robust: bool = False) -> str:
    """canonicalize_seq Solves all modification aliases in a sequence.

    Given a sequence, converts al supported modification aliases to the
    "canonical" version of them and returns the new version.

    Args:
      seq (str): Modified peptide sequence, for example "PEPTIDE[+23]TIDE")
      robust (bool): Wether you want error to be silent and return none when they happen, by default False

    Returns:
      str: Same sequence as input but with all mod aliases replaced for the primary
      one in this package

    Examples:
      >>> canonicalize_seq("PEPTM(ox)IDEPINK")
      'nPEPTM[OXIDATION]IDEPINKc'

    """
    try:
        out = "".join(peptide_parser(seq, solve_aliases=True))
    except KeyError as e:
        out = None
        if not robust:
            warnings.warn(f"Non-supported sequence found in {seq}")
            raise e

    return out


def get_theoretical_mass(peptide: str):
    """Calculates the theoretical mass of a peptide

    Examples:
        >>> get_theoretical_mass("MYPEPTIDE")
        1093.4637787
    """
    aas = peptide_parser(peptide)
    out = sum([constants.MOD_AA_MASSES[a] for a in aas])
    return out


def get_precursor_mz(peptide: str, charge: int):
    """Calculates the theoretical mass/charge of a precursor peptide
    (assumes positive mode)

    Args:
      peptide (str): Peptide string
      charge (int): charge of the peptide (positive integet)

    Examples:
        >>> get_precursor_mz("MYPEPTIDE", 1)
        1094.471055167
        >>> get_precursor_mz("MYPEPTIDE", 2)
        547.739165817
    """
    return _get_mz(get_theoretical_mass(peptide), 0, charge)


def _get_forward_backward(peptide: str) -> Tuple[ndarray, ndarray]:
    """Calculates masses forward and backwards from aminoacid
    sequences

    Examples:
        >>> _get_forward_backward("AMC")
        (array([  1.00782503,  72.04493903, 203.08542403, 363.11607276,
            380.11881242]), array([ 17.00273967, 177.03338839, 308.07387339, 379.11098739,
            380.11881242]))
        >>> _get_forward_backward("AM[147]C")
        (array([  1.00782503,  72.04493903, 219.08033403, 379.11098276,
            396.11372242]), array([ 17.00273967, 177.03338839, 324.06878339, 395.10589739,
            396.11372242]))
        >>> _get_forward_backward("n[+42]AM[147]C")
        (array([ 43.01839004, 114.05550404, 261.09089904, 421.12154776,
            438.12428742]), array([ 17.00273967, 177.03338839, 324.06878339, 395.10589739,
            438.12428742]))
    """
    amino_acids = peptide_parser(peptide)
    masses = [constants.MOD_AA_MASSES[a] for a in amino_acids]
    forward = numpy.cumsum(masses)
    backward = numpy.cumsum(masses[::-1])
    return forward, backward


def _get_mz(sum_: float64, ion_offset: float, charge: int) -> float64:
    """Calculates the m/z of an ion getting the offset by the type of ion and the charge,
    Meant for internal use
    """
    return (sum_ + ion_offset + charge * constants.PROTON) / charge


def _get_mzs(cumsum: ndarray, ion_type: str, z: int) -> List[float64]:
    """
    Gets the m/z values from a series after being provided with the cumulative sums of the
    aminoacids in its series, meant for internal use
    """

    # return (cumsum[:-1] + constants.ION_OFFSET[ion_type] + (z * constants.PROTON))/z
    # TODO this can be vectorized if needed
    return [_get_mz(s, constants.ION_OFFSET[ion_type], z) for s in cumsum[:-2]][1:]


def _get_annotation(
    forward: ndarray, backward: ndarray, charge: int, ion_types: str
) -> OrderedDict:
    """Calculates the ion annotations based on the forward
    and backward cumulative masses

    Args:
      forward (ndarray): Forward cumulative mass
      backward (ndarray): Backwards cumulative mass
      charge (int): charge of the series to use
      ion_types (str): Ion times to calculate

    Returns:

    Example:
        >>> fw, bw  = _get_forward_backward("AMC")
        >>> fw
        array([  1.00782503,  72.04493903, 203.08542403, 363.11607276, 380.11881242])
        >>> bw
        array([ 17.00273967, 177.03338839, 308.07387339, 379.11098739, 380.11881242])
        >>> _get_annotation(fw, bw, 3, "y")
        OrderedDict([('y1', 60.354347608199994), ...])
    """
    tmp = "{}{}"
    tmp_nl = "{}{}-{}"
    all_ = {}
    for ion_type in ion_types:
        if ion_type in constants.FORWARD:
            cummass = forward
        elif ion_type in constants.BACKWARD:
            cummass = backward
        else:
            raise ValueError("unknown ion_type: {}".format(ion_type))
        masses = _get_mzs(cummass, ion_type, charge)
        d = {tmp.format(ion_type, i + 1): m for i, m in enumerate(masses)}
        all_.update(d)
        """
        for nl, offset in constants.NEUTRAL_LOSS.items():
            nl_masses = _get_mzs(cummass - offset, ion_type, charge)
            d = {tmp_nl.format(ion_type, i + 1, nl): m for i, m in enumerate(nl_masses)}
            all_.update(d)
        """
    return collections.OrderedDict(sorted(all_.items(), key=lambda t: t[0]))


def get_peptide_ions(aa_seq: str) -> Dict[str, float64]:
    """Gets the theoretical masses of fragment ions

    Args:
      aa_seq (str): Aminoacid sequence with modifications

    Returns:
      Dict[str, float64]: Keys are ion names and values are the mass
      Examples:

    Examples:
        >>> foo = get_peptide_ions("AA")
        >>> sorted(foo.keys())
        ['z1b1', 'z1y1', 'z2b1', 'z2y1', 'z3b1', 'z3y1']
        >>> foo['z1y1'] # ground truth from http://db.systemsbiology.net:8080/proteomicsToolkit/FragIonServlet.html
        90.054955167
        >>> foo['z1b1']
        72.044390467
    """
    out = _get_peptide_ions(
        aa_seq,
        charges=range(1, constants.MAX_FRAG_CHARGE + 1),
        ion_types=constants.ION_TYPES,
    )
    return out


def _get_peptide_ions(
    aa_seq: str,
    charges: Union[List[int], range] = range(1, 5),
    ion_types: Union[str, List[str]] = "yb",
) -> Dict[str, float64]:
    """Gets a dictionary of theoretical ion masses for a peptide

    Args:
      aa_seq: (str):
      charges: (Union[List[int], range]): Range of charges to use (Default value = range(1,5)
      ion_types: Union[str, List[str]]: Ion types to calculate (Default value = "yb")

    Returns:

    Examples:
        >>> foo = _get_peptide_ions("AA", [1,2])
        >>> foo
        {'z1y1': 90.054955167, ...}
    """
    fw, bw = _get_forward_backward(aa_seq)
    out = {}

    for charge in charges:
        for ion in ion_types:
            ion_dict = _get_annotation(fw, bw, charge, ion)
            ion_dict = {"z" + str(charge) + k: v for k, v in ion_dict.items()}
            out.update(ion_dict)

    return out


def get_tolerance(
    theoretical: float64, tolerance: Union[float, int] = 25.0, unit: str = "ppm"
) -> float64:
    """Calculates the toleranc in daltons from either a dalton tolerance or a ppm tolerance

    Args:
      theoretical (float64): Theoretical m/z to be used (only used for ppm)
      tolerance (Union[float,int]): Tolerance value to be used (Default value = 25)
      unit (str): Lietrally da for daltons or ppm for ... ppm (Default value = "ppm")

    Returns:
        float, the tolerance value in daltons

    """
    if unit == "ppm":
        return theoretical * float(tolerance) / 10 ** 6
    elif unit == "da":
        return float(tolerance)
    else:
        raise ValueError("unit {} not implemented".format(unit))


def is_in_tolerance(
    theoretical: float64, observed: float, tolerance: int = 25, unit: str = "ppm"
) -> bool_:
    """Checks wether an observed mass is close enough to a theoretical mass

    Args:
      theoretical (float64): Theoretical mass
      observed (float): Observed mass
      tolerance (int): Tolerance (Default value = 25)
      unit (str): Tolerance Unit (Default value = "ppm")

    Returns:
        bool, Wether the value observed is within the tolerance of the theoretical value

    """
    mz_tolerance = get_tolerance(theoretical, tolerance, unit)
    lower = observed - mz_tolerance
    upper = observed + mz_tolerance
    return theoretical >= lower and theoretical <= upper


def is_sorted(
    lst: Union[
        List[List[Union[int, float]]],
        List[List[float]],
        List[List[Union[str, float64]]],
        List[List[Union[float64, int]]],
    ],
    key: Callable = lambda x: x,
) -> bool:
    """
    is_sorted Checks if a list is sorted

    Args:
        lst (List): List to check if it is sorted
        key (Callable, optional): Function to use as the key to compare. Defaults to lambdax:x.

    Returns:
        bool: Wether at least 1 element is out of order

    Examples:
        >>> is_sorted([1,2,3,4])
        True
        >>> is_sorted([1,2,2,3])
        True
        >>> is_sorted([4,2,2,3])
        False
    """
    for i, el in enumerate(lst[1:]):
        if key(el) < key(lst[i]):  # i is the index of the previous element
            return False
    return True


def sort_if_needed(
    lst: Union[
        List[List[Union[int, float]]],
        List[List[float]],
        List[List[Union[str, float64]]],
        List[List[Union[float64, int]]],
    ],
    key: Callable = lambda x: x,
) -> None:
    """
    sort_if_needed Sorts a list in place if it is not already sorted

    Args:
        lst (List): List to be sorted
        key (Callable, optional): Function to use as the key for sorting. Defaults to lambdax:x.

    Examples:
        >>> foo = [1,16,3,4]
        >>> sort_if_needed(foo)
        >>> foo
        [1, 3, 4, 16]
    """
    if not is_sorted(lst, key):
        lst.sort(key=key)


def annotate_peaks(
    theoretical_peaks: Dict[str, float64],
    mzs: Union[List[float64], List[float]],
    intensities: Union[List[float], List[int]],
    tolerance: int = 25,
    unit: str = "ppm",
) -> Dict[str, float]:
    """
    annotate_peaks Assigns m/z peaks to annotations

    Args:
        theoretical_peaks (Dict[str, float64]):
            Dictionary specifying the names and masses of theoretical peaks
        mzs (Union[List[float64], List[float]]):
            Array of the masses to be annotated.
        intensities (Union[List[float], List[int]]):
            Array of the intensities that match the masses provided
        tolerance (int, optional):
            Tolerance to be used to count an observed and a theoretical m/z as a match.
            Defaults to 25.
        unit (str, optional):
            The unit of the formerly specified tolerance (da or ppm).
            Defaults to "ppm".

    Returns:
        Dict[str, float]:
            A dictionary with the keys being the names of the ions and the values being
            the intensities that were asigned to such ion.

    """
    max_delta = tolerance if unit == "da" else max(mzs) * tolerance / 1e6

    mz_pairs = [[m, i] for m, i in zip(mzs, intensities)]
    theo_peaks = [[k, v] for k, v in theoretical_peaks.items()]

    sort_if_needed(mz_pairs, key=lambda x: x[0])
    sort_if_needed(theo_peaks, key=lambda x: x[1])

    theo_iter = iter(theo_peaks)
    curr_theo_key, curr_theo_val = next(theo_iter)

    annots = defaultdict(lambda: 0)
    for mz, inten in mz_pairs:
        deltamass = mz - curr_theo_val
        try:
            while deltamass >= max_delta:
                curr_theo_key, curr_theo_val = next(theo_iter)
                deltamass = mz - curr_theo_val
        except StopIteration:
            pass

        in_deltam = abs(deltamass) <= max_delta
        if in_deltam and abs(deltamass) <= get_tolerance(
            curr_theo_val, tolerance, unit
        ):
            annots[curr_theo_key] += inten
    else:
        try:
            while True:
                curr_theo_key, curr_theo_val = next(theo_iter)
                deltamass = mz - curr_theo_val
                if deltamass < -max_delta:
                    break
                in_deltam = abs(deltamass) <= max_delta
                if in_deltam and abs(deltamass) <= get_tolerance(
                    curr_theo_val, tolerance, unit
                ):
                    annots[curr_theo_key] += inten
        except StopIteration:
            pass

    max_int = max([v for v in annots.values()] + [0])
    annots = {k: v / max_int for k, v in annots.items()}
    return annots<|MERGE_RESOLUTION|>--- conflicted
+++ resolved
@@ -35,7 +35,6 @@
     """
     try:
         x = x if len(x) == 1 else x[:1] + f"[{constants.MOD_PEPTIDE_ALIASES[x]}]"
-<<<<<<< HEAD
     except KeyError as e:
         if len(x) > 1 and x[1] == "[" and x[2] in "1234567890":
             x = x[:1] + f"[{constants.MOD_PEPTIDE_ALIASES[x.replace('[', '[+')]}]"
@@ -43,10 +42,6 @@
             pass
         else:
             raise KeyError(e)
-=======
-    except KeyError:
-        x = x[:1] + f"[{constants.MOD_PEPTIDE_ALIASES[x.replace('[', '[+')]}]"
->>>>>>> 5b4a6987
 
     x = x if len(x) != 3 else x[:1]  # Takes care of C[]
 
