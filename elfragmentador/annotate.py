--- conflicted
+++ resolved
@@ -202,14 +202,11 @@
     annots = {}
     max_delta = tolerance if unit == "da" else max(mzs) * tolerance / 1e6
 
-<<<<<<< HEAD
-=======
     raise DeprecationWarning(
         "Use `annotate_peaks2`, this version of the"
         " function is deprecated and will be removed in the future"
     )
 
->>>>>>> 6e40da11
     for mz, inten in zip(mzs, intensities):
         matching = {
             k: inten
