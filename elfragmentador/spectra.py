--- conflicted
+++ resolved
@@ -639,92 +639,6 @@
             )
 
 
-<<<<<<< HEAD
-def encode_sptxt(
-    filepath: Union[str, Path],
-    max_spec: float = 1e9,
-    min_peaks: int = 3,
-    min_delta_ascore: int = 20,
-    irt_fun: None = None,
-    enforce_length=True,
-    pad_zeros=True,
-    *args,
-    **kwargs,
-) -> DataFrame:
-    """
-    encode_sptxt Convert an sptxt file to a dataframe containing encodings.
-
-    Converts the spectra contained in a .sptxt file to a pandas DataFrame that
-    contains the relevant fields required to train the main model.
-
-    Parameters
-    ----------
-    filepath : Path or str
-        Path of the .sptxt file to read
-    max_spec : int, optional
-        Maximum number of spectra to read, by default 1e9
-    min_peaks : int
-        Minimum number of annotated peaks for a spectrum to be added
-    irt_fun : [type], optional
-        Not yet implemented but would take a callable that converts
-        the retention times to iRTs, by default None
-
-    Returns
-    -------
-    DataFrame
-        DataFrame containing the data required to train the model
-        and would be taken by the PeptideDataset
-        # TODO specify the columns
-
-    Raises
-    ------
-    NotImplementedError
-        Raises this error when an iRT converter function is passed
-        because I have not implemented it....
-    """
-    iter = read_sptxt(filepath, *args, **kwargs)
-
-    sequences = []
-    mod_sequences = []
-    seq_encodings = []
-    mod_encodings = []
-    spectra_encodings = []
-    charges = []
-    rts = []
-    nces = []
-    orig = []
-    d_ascores = []
-    nreps = []
-
-    i = 0
-    skipped_spec = 0
-    for spec in tqdm(iter):
-        i += 1
-        if i >= max_spec:
-            break
-
-        # TODO add offset to skip the first x sequences and a way to make the selection random
-        seq_encode, mod_encode = spec.encode_sequence(
-            enforce_length=enforce_length, pad_zeros=pad_zeros
-        )
-        seq_encode, mod_encode = str(seq_encode), str(mod_encode)
-
-        try:
-            spec_encode = spec.encode_spectra()
-            spec_encode = [round(x, 5) for x in spec_encode]
-            spec_encode = str(spec_encode)
-        except AssertionError as e:
-            warnings.warn(f"Skipping because of error: {e}")
-            skipped_spec += 1
-            continue
-
-        if min_peaks is not None and spec.num_matching_peaks < min_peaks:
-            warnings.warn(
-                f"Skipping peptide due few peaks being annotated {spec.mod_sequence}"
-            )
-            skipped_spec += 1
-            continue
-=======
 class SptxtReader:
     def __init__(self, filepath: PathLike, *args, **kwargs):
         self.filepath = filepath
@@ -789,7 +703,6 @@
     def read(self) -> Iterator[Spectrum]:
         """
         read_sptxt reads a spectra library file.
->>>>>>> 5b4a6987
 
         reads a spectral library file into a list of spectra objects
 
