--- conflicted
+++ resolved
@@ -538,10 +538,6 @@
                 "monitor": "v_l",
             }
         elif self.scheduler == "cosine":
-<<<<<<< HEAD
-            scheduler = torch.optim.lr_scheduler.CosineAnnealingWarmRestarts(
-                opt, T_0=1, T_mult=2, eta_min=self.lr / 100, last_epoch=-1, verbose=False
-=======
             assert self.lr_ratio > 1
             scheduler_dict = {
                 "scheduler": torch.optim.lr_scheduler.CosineAnnealingWarmRestarts(
@@ -570,7 +566,6 @@
                 f"Max Epochs: {self.trainer.max_epochs}, "
                 f"Steps per epoch: {self.steps_per_epoch}, "
                 f"Accumulate Batches {self.trainer.accumulate_grad_batches}"
->>>>>>> d4de7a61
             )
             spe = self.steps_per_epoch // self.trainer.accumulate_grad_batches
             scheduler_dict = {
